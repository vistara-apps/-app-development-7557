--- conflicted
+++ resolved
@@ -5,9 +5,6 @@
 import { useFeatureFlags } from '../hooks/useFeatureFlags';
 import { useVideoManagement } from '../hooks/useVideoManagement';
 import { ADMIN_CONFIG, FEATURE_FLAGS } from '../config/features';
-<<<<<<< HEAD
-import VideoUploadForm from '../components/VideoUploadForm';
-=======
 import VideoList from '../components/admin/VideoList';
 import VideoUpload from '../components/admin/VideoUpload';
 import VideoEditModal from '../components/admin/VideoEditModal';
@@ -15,7 +12,6 @@
 import ModerationProvider from '../context/ModerationContext';
 import ModerationQueue from '../components/moderation/ModerationQueue';
 import ModerationDemo from '../components/moderation/ModerationDemo';
->>>>>>> 839aae8a
 import { 
   Crown, 
   Coins, 
@@ -31,23 +27,12 @@
   AlertTriangle,
   Video,
   Upload,
-<<<<<<< HEAD
-  Edit,
-  Trash2,
-  Play,
-  Pause,
-  MoreVertical,
-  Search,
-  Filter,
-  RefreshCw
-=======
   Play,
   Clock,
   CheckCircle,
   HardDrive,
   Bot,
   FileCheck
->>>>>>> 839aae8a
 } from 'lucide-react';
 
 const AdminDashboard = () => {
@@ -75,20 +60,9 @@
   const [stealthMode, setStealthMode] = useState(FEATURE_FLAGS.STEALTH_MODE);
   
   // Video management state
-<<<<<<< HEAD
-  const [showUploadForm, setShowUploadForm] = useState(false);
-  const [isUploading, setIsUploading] = useState(false);
-  const [selectedVideo, setSelectedVideo] = useState(null);
-  const [videoFilters, setVideoFilters] = useState({
-    search: '',
-    category: '',
-    status: 'ready',
-  });
-=======
   const [showUploadModal, setShowUploadModal] = useState(false);
   const [showEditModal, setShowEditModal] = useState(false);
   const [selectedVideo, setSelectedVideo] = useState(null);
->>>>>>> 839aae8a
 
   // Redirect if not admin
   useEffect(() => {
@@ -246,11 +220,8 @@
           {[
             { id: 'overview', label: 'Overview', icon: BarChart3 },
             { id: 'videos', label: 'Video Management', icon: Video },
-<<<<<<< HEAD
-=======
             { id: 'moderation', label: 'Content Moderation', icon: Bot },
             { id: 'demo', label: 'Moderation Demo', icon: FileCheck },
->>>>>>> 839aae8a
             { id: 'tokens', label: 'Token Management', icon: Coins },
             { id: 'features', label: 'Feature Control', icon: Settings },
             { id: 'analytics', label: 'Analytics', icon: Activity }
@@ -400,281 +371,6 @@
         {/* Video Management Tab */}
         {activeTab === 'videos' && (
           <div className="space-y-6">
-<<<<<<< HEAD
-            {showUploadForm ? (
-              <VideoUploadForm
-                onUpload={handleVideoUpload}
-                onCancel={() => setShowUploadForm(false)}
-                isUploading={isUploading}
-              />
-            ) : (
-              <>
-                {/* Video Management Header */}
-                <div className="flex items-center justify-between">
-                  <h3 className="text-xl font-bold text-white">Video Management</h3>
-                  <button
-                    onClick={() => setShowUploadForm(true)}
-                    className="flex items-center space-x-2 px-4 py-2 bg-red-600 hover:bg-red-700 text-white rounded-lg transition-colors"
-                  >
-                    <Upload className="w-4 h-4" />
-                    <span>Upload Video</span>
-                  </button>
-                </div>
-
-                {/* Filters */}
-                <div className="bg-dark-800 rounded-lg p-4">
-                  <div className="grid grid-cols-1 md:grid-cols-4 gap-4">
-                    <div>
-                      <label className="block text-sm font-medium text-gray-300 mb-2">
-                        Search
-                      </label>
-                      <div className="relative">
-                        <Search className="absolute left-3 top-1/2 transform -translate-y-1/2 text-gray-400 w-4 h-4" />
-                        <input
-                          type="text"
-                          value={videoFilters.search}
-                          onChange={(e) => handleFilterChange({ search: e.target.value })}
-                          placeholder="Search videos..."
-                          className="w-full pl-10 pr-4 py-2 bg-dark-700 border border-gray-600 rounded-lg text-white placeholder-gray-400 focus:outline-none focus:ring-2 focus:ring-red-500"
-                        />
-                      </div>
-                    </div>
-
-                    <div>
-                      <label className="block text-sm font-medium text-gray-300 mb-2">
-                        Status
-                      </label>
-                      <select
-                        value={videoFilters.status}
-                        onChange={(e) => handleFilterChange({ status: e.target.value })}
-                        className="w-full px-4 py-2 bg-dark-700 border border-gray-600 rounded-lg text-white focus:outline-none focus:ring-2 focus:ring-red-500"
-                      >
-                        <option value="ready">Ready</option>
-                        <option value="processing">Processing</option>
-                        <option value="uploading">Uploading</option>
-                        <option value="failed">Failed</option>
-                        <option value="deleted">Deleted</option>
-                      </select>
-                    </div>
-
-                    <div>
-                      <label className="block text-sm font-medium text-gray-300 mb-2">
-                        Category
-                      </label>
-                      <select
-                        value={videoFilters.category}
-                        onChange={(e) => handleFilterChange({ category: e.target.value })}
-                        className="w-full px-4 py-2 bg-dark-700 border border-gray-600 rounded-lg text-white focus:outline-none focus:ring-2 focus:ring-red-500"
-                      >
-                        <option value="">All Categories</option>
-                        <option value="Combat Sports">Combat Sports</option>
-                        <option value="MMA">MMA</option>
-                        <option value="Boxing">Boxing</option>
-                        <option value="Wrestling">Wrestling</option>
-                        <option value="Martial Arts">Martial Arts</option>
-                        <option value="Training">Training</option>
-                        <option value="Highlights">Highlights</option>
-                        <option value="Tutorials">Tutorials</option>
-                        <option value="Other">Other</option>
-                      </select>
-                    </div>
-
-                    <div className="flex items-end">
-                      <button
-                        onClick={() => loadVideos(videoFilters)}
-                        className="flex items-center space-x-2 px-4 py-2 bg-gray-600 hover:bg-gray-700 text-white rounded-lg transition-colors"
-                      >
-                        <RefreshCw className="w-4 h-4" />
-                        <span>Refresh</span>
-                      </button>
-                    </div>
-                  </div>
-                </div>
-
-                {/* Error Display */}
-                {videosError && (
-                  <div className="bg-red-900/20 border border-red-600 rounded-lg p-4">
-                    <div className="flex items-center space-x-2">
-                      <AlertTriangle className="w-5 h-5 text-red-500" />
-                      <span className="text-red-400 font-medium">Error</span>
-                    </div>
-                    <p className="text-red-300 text-sm mt-1">{videosError}</p>
-                    <button
-                      onClick={clearError}
-                      className="text-red-400 hover:text-red-300 text-sm mt-2"
-                    >
-                      Dismiss
-                    </button>
-                  </div>
-                )}
-
-                {/* Videos List */}
-                <div className="bg-dark-800 rounded-lg overflow-hidden">
-                  <div className="px-6 py-4 border-b border-gray-700">
-                    <h4 className="text-lg font-medium text-white">
-                      Videos ({pagination.total})
-                    </h4>
-                  </div>
-
-                  {videosLoading ? (
-                    <div className="flex items-center justify-center py-12">
-                      <RefreshCw className="w-8 h-8 text-gray-400 animate-spin" />
-                      <span className="text-gray-400 ml-3">Loading videos...</span>
-                    </div>
-                  ) : videos.length === 0 ? (
-                    <div className="text-center py-12">
-                      <Video className="w-16 h-16 text-gray-500 mx-auto mb-4" />
-                      <p className="text-gray-400">No videos found</p>
-                      <button
-                        onClick={() => setShowUploadForm(true)}
-                        className="mt-4 px-4 py-2 bg-red-600 hover:bg-red-700 text-white rounded-lg transition-colors"
-                      >
-                        Upload Your First Video
-                      </button>
-                    </div>
-                  ) : (
-                    <div className="divide-y divide-gray-700">
-                      {videos.map((video) => (
-                        <div key={video.id} className="px-6 py-4 hover:bg-dark-700 transition-colors">
-                          <div className="flex items-center space-x-4">
-                            {/* Thumbnail */}
-                            <div className="flex-shrink-0">
-                              {video.thumbnail_url ? (
-                                <img
-                                  src={video.thumbnail_url}
-                                  alt={video.title}
-                                  className="w-20 h-12 object-cover rounded"
-                                />
-                              ) : (
-                                <div className="w-20 h-12 bg-gray-600 rounded flex items-center justify-center">
-                                  <Video className="w-6 h-6 text-gray-400" />
-                                </div>
-                              )}
-                            </div>
-
-                            {/* Video Info */}
-                            <div className="flex-1 min-w-0">
-                              <div className="flex items-center space-x-2">
-                                <h5 className="text-white font-medium truncate">
-                                  {video.title}
-                                </h5>
-                                {video.is_featured && (
-                                  <span className="px-2 py-1 bg-yellow-600 text-yellow-100 text-xs rounded">
-                                    Featured
-                                  </span>
-                                )}
-                                <span className={`px-2 py-1 text-xs rounded ${
-                                  video.status === 'ready' ? 'bg-green-600 text-green-100' :
-                                  video.status === 'processing' ? 'bg-blue-600 text-blue-100' :
-                                  video.status === 'uploading' ? 'bg-yellow-600 text-yellow-100' :
-                                  video.status === 'failed' ? 'bg-red-600 text-red-100' :
-                                  'bg-gray-600 text-gray-100'
-                                }`}>
-                                  {video.status}
-                                </span>
-                              </div>
-                              <p className="text-gray-400 text-sm truncate mt-1">
-                                {video.description || 'No description'}
-                              </p>
-                              <div className="flex items-center space-x-4 text-xs text-gray-500 mt-2">
-                                <span>Duration: {formatDuration(video.duration)}</span>
-                                <span>Size: {formatFileSize(video.file_size)}</span>
-                                <span>Views: {video.view_count || 0}</span>
-                                {video.category && <span>Category: {video.category}</span>}
-                              </div>
-                              {video.tags && video.tags.length > 0 && (
-                                <div className="flex flex-wrap gap-1 mt-2">
-                                  {video.tags.slice(0, 3).map(tag => (
-                                    <span key={tag} className="px-2 py-1 bg-gray-700 text-gray-300 text-xs rounded">
-                                      {tag}
-                                    </span>
-                                  ))}
-                                  {video.tags.length > 3 && (
-                                    <span className="text-gray-500 text-xs">
-                                      +{video.tags.length - 3} more
-                                    </span>
-                                  )}
-                                </div>
-                              )}
-                            </div>
-
-                            {/* Actions */}
-                            <div className="flex items-center space-x-2">
-                              {video.video_url && (
-                                <a
-                                  href={video.video_url}
-                                  target="_blank"
-                                  rel="noopener noreferrer"
-                                  className="p-2 text-gray-400 hover:text-white transition-colors"
-                                  title="View Video"
-                                >
-                                  <Play className="w-4 h-4" />
-                                </a>
-                              )}
-                              <button
-                                onClick={() => setSelectedVideo(video)}
-                                className="p-2 text-gray-400 hover:text-white transition-colors"
-                                title="Edit Video"
-                              >
-                                <Edit className="w-4 h-4" />
-                              </button>
-                              <button
-                                onClick={() => handleVideoDelete(video.id, false)}
-                                className="p-2 text-gray-400 hover:text-red-400 transition-colors"
-                                title="Delete Video"
-                              >
-                                <Trash2 className="w-4 h-4" />
-                              </button>
-                              <button
-                                onClick={() => handleVideoDelete(video.id, true)}
-                                className="p-2 text-gray-400 hover:text-red-600 transition-colors"
-                                title="Permanently Delete"
-                              >
-                                <AlertTriangle className="w-4 h-4" />
-                              </button>
-                            </div>
-                          </div>
-                        </div>
-                      ))}
-                    </div>
-                  )}
-
-                  {/* Pagination */}
-                  {pagination.totalPages > 1 && (
-                    <div className="px-6 py-4 border-t border-gray-700">
-                      <div className="flex items-center justify-between">
-                        <div className="text-sm text-gray-400">
-                          Showing {((pagination.page - 1) * pagination.limit) + 1} to{' '}
-                          {Math.min(pagination.page * pagination.limit, pagination.total)} of{' '}
-                          {pagination.total} videos
-                        </div>
-                        <div className="flex space-x-2">
-                          <button
-                            onClick={() => goToPage(pagination.page - 1)}
-                            disabled={pagination.page === 1}
-                            className="px-3 py-1 bg-gray-600 hover:bg-gray-700 disabled:bg-gray-800 text-white rounded transition-colors"
-                          >
-                            Previous
-                          </button>
-                          <span className="px-3 py-1 bg-red-600 text-white rounded">
-                            {pagination.page}
-                          </span>
-                          <button
-                            onClick={() => goToPage(pagination.page + 1)}
-                            disabled={pagination.page === pagination.totalPages}
-                            className="px-3 py-1 bg-gray-600 hover:bg-gray-700 disabled:bg-gray-800 text-white rounded transition-colors"
-                          >
-                            Next
-                          </button>
-                        </div>
-                      </div>
-                    </div>
-                  )}
-                </div>
-              </>
-            )}
-          </div>
-=======
             <VideoList 
               onEditVideo={handleEditVideo}
               onUploadClick={() => setShowUploadModal(true)}
@@ -694,7 +390,6 @@
           <ModerationProvider>
             <ModerationDemo />
           </ModerationProvider>
->>>>>>> 839aae8a
         )}
 
         {/* Token Management Tab */}
